<?xml version="1.0" encoding="utf-8"?>
<!--
 ~ The MIT License
 ~
 ~ Copyright (c) 2011-2013, CloudBees, Inc., Stephen Connolly.
 ~
 ~ Permission is hereby granted, free of charge, to any person obtaining a copy
 ~ of this software and associated documentation files (the "Software"), to deal
 ~ in the Software without restriction, including without limitation the rights
 ~ to use, copy, modify, merge, publish, distribute, sublicense, and/or sell
 ~ copies of the Software, and to permit persons to whom the Software is
 ~ furnished to do so, subject to the following conditions:
 ~
 ~ The above copyright notice and this permission notice shall be included in
 ~ all copies or substantial portions of the Software.
 ~
 ~ THE SOFTWARE IS PROVIDED "AS IS", WITHOUT WARRANTY OF ANY KIND, EXPRESS OR
 ~ IMPLIED, INCLUDING BUT NOT LIMITED TO THE WARRANTIES OF MERCHANTABILITY,
 ~ FITNESS FOR A PARTICULAR PURPOSE AND NONINFRINGEMENT. IN NO EVENT SHALL THE
 ~ AUTHORS OR COPYRIGHT HOLDERS BE LIABLE FOR ANY CLAIM, DAMAGES OR OTHER
 ~ LIABILITY, WHETHER IN AN ACTION OF CONTRACT, TORT OR OTHERWISE, ARISING FROM,
 ~ OUT OF OR IN CONNECTION WITH THE SOFTWARE OR THE USE OR OTHER DEALINGS IN
 ~ THE SOFTWARE.
 -->

<project xmlns="http://maven.apache.org/POM/4.0.0" xmlns:xsi="http://www.w3.org/2001/XMLSchema-instance" xsi:schemaLocation="http://maven.apache.org/POM/4.0.0 http://maven.apache.org/maven-v4_0_0.xsd">
  <modelVersion>4.0.0</modelVersion>

  <parent>
    <groupId>org.jenkins-ci.plugins</groupId>
    <artifactId>plugin</artifactId>
    <version>2.19</version>
    <relativePath />
  </parent>

  <artifactId>branch-api</artifactId>
  <version>2.0.0-SNAPSHOT</version>
  <packaging>hpi</packaging>

  <name>Branch API Plugin</name>
  <description>
    This plugin provides an API for multiple branch based projects.
  </description>
  <url>http://wiki.jenkins-ci.org/display/JENKINS/Branch+API+Plugin</url>
  <licenses>
    <license>
      <name>The MIT license</name>
      <url>https://opensource.org/licenses/MIT</url>
      <distribution>repo</distribution>
    </license>
  </licenses>

  <developers>
    <developer>
      <id>stephenconnolly</id>
      <name>Stephen Connolly</name>
    </developer>
  </developers>

  <scm>
    <connection>scm:git:git://github.com/jenkinsci/${project.artifactId}-plugin.git</connection>
    <developerConnection>scm:git:git@github.com:jenkinsci/${project.artifactId}-plugin.git</developerConnection>
    <url>http://github.com/jenkinsci/${project.artifactId}-plugin</url>
    <tag>HEAD</tag>
  </scm>

  <properties>
    <jenkins.version>1.642.3</jenkins.version>
<<<<<<< HEAD
    <scm-api.version>2.0.1-20170105.113049-5</scm-api.version>
=======
    <scm-api.version>2.0.1-SNAPSHOT</scm-api.version>
>>>>>>> ed018543
  </properties>

  <repositories>
    <repository>
      <id>repo.jenkins-ci.org</id>
      <url>https://repo.jenkins-ci.org/public/</url>
    </repository>
  </repositories>

  <pluginRepositories>
    <pluginRepository>
      <id>repo.jenkins-ci.org</id>
      <url>https://repo.jenkins-ci.org/public/</url>
    </pluginRepository>
  </pluginRepositories>

  <dependencies>
    <!-- plugin dependencies -->
    <dependency>
      <groupId>org.jenkins-ci.plugins</groupId>
      <artifactId>scm-api</artifactId>
      <version>${scm-api.version}</version>
    </dependency>
    <dependency>
      <groupId>org.jenkins-ci.plugins</groupId>
      <artifactId>cloudbees-folder</artifactId>
      <version>5.15</version>
    </dependency>
    <dependency>
      <groupId>org.jenkins-ci.plugins</groupId>
      <artifactId>structs</artifactId>
      <version>1.4</version>
    </dependency>
    <!-- jenkins dependencies -->
    <!-- test dependencies -->
    <dependency>
      <groupId>org.mockito</groupId>
      <artifactId>mockito-core</artifactId>
      <version>1.8.5</version>
      <scope>test</scope>
      <exclusions>
        <exclusion>
          <groupId>org.hamcrest</groupId>
          <artifactId>hamcrest-core</artifactId>
        </exclusion>
      </exclusions>
    </dependency>
    <dependency>
      <groupId>org.jenkins-ci.plugins</groupId>
      <artifactId>scm-api</artifactId>
      <version>${scm-api.version}</version>
      <classifier>tests</classifier>
      <scope>test</scope>
    </dependency>
    <dependency>
      <groupId>org.jenkins-ci.plugins</groupId>
      <artifactId>credentials</artifactId>
      <version>2.1.0</version>
      <scope>test</scope>
    </dependency>
    <dependency>
      <groupId>org.jenkins-ci.plugins</groupId>
      <artifactId>git</artifactId>
      <version>2.4.4</version>
      <scope>test</scope>
      <exclusions>
        <exclusion>
          <groupId>org.apache.httpcomponents</groupId>
          <artifactId>httpcore</artifactId>
        </exclusion>
        <exclusion>
          <groupId>org.apache.httpcomponents</groupId>
          <artifactId>httpclient</artifactId>
        </exclusion>
      </exclusions>
    </dependency>
    <dependency>
      <groupId>org.jenkins-ci.plugins</groupId>
      <artifactId>subversion</artifactId>
      <version>2.5</version>
      <scope>test</scope>
    </dependency>
    <dependency> <!-- TODO for GitSampleRepoRule; should this be pushed up into scm-api, or git, or jenkins-test-harness? -->
      <groupId>org.jenkins-ci.plugins.workflow</groupId>
      <artifactId>workflow-scm-step</artifactId>
      <version>2.0</version>
      <classifier>tests</classifier>
      <scope>test</scope>
    </dependency>
  </dependencies>

  <build>
    <plugins>
      <plugin>
        <groupId>org.jenkins-ci.tools</groupId>
        <artifactId>maven-hpi-plugin</artifactId>
        <configuration>
          <compatibleSinceVersion>2.0</compatibleSinceVersion>
        </configuration>
      </plugin>
    </plugins>
  </build>

</project><|MERGE_RESOLUTION|>--- conflicted
+++ resolved
@@ -66,11 +66,7 @@
 
   <properties>
     <jenkins.version>1.642.3</jenkins.version>
-<<<<<<< HEAD
-    <scm-api.version>2.0.1-20170105.113049-5</scm-api.version>
-=======
     <scm-api.version>2.0.1-SNAPSHOT</scm-api.version>
->>>>>>> ed018543
   </properties>
 
   <repositories>
