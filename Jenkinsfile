buildPlugin(configurations: [
        [ platform: "linux", jdk: "8", jenkins: null ],
<<<<<<< HEAD
        [ platform: "linux", jdk: "11" ],
        [ platform: "windows", jdk: "8" ],
=======
        [ platform: "linux", jdk: "11", jenkins: null ],
        [ platform: "windows", jdk: "8", jenkins: null, javaLevel: "8" ],
>>>>>>> 420a2fbe
])<|MERGE_RESOLUTION|>--- conflicted
+++ resolved
@@ -1,10 +1,5 @@
 buildPlugin(configurations: [
         [ platform: "linux", jdk: "8", jenkins: null ],
-<<<<<<< HEAD
-        [ platform: "linux", jdk: "11" ],
-        [ platform: "windows", jdk: "8" ],
-=======
         [ platform: "linux", jdk: "11", jenkins: null ],
         [ platform: "windows", jdk: "8", jenkins: null, javaLevel: "8" ],
->>>>>>> 420a2fbe
 ])