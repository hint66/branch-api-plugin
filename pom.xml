<?xml version="1.0" encoding="utf-8"?>
<!--
 ~ The MIT License
 ~
 ~ Copyright (c) 2011-2013, CloudBees, Inc., Stephen Connolly.
 ~
 ~ Permission is hereby granted, free of charge, to any person obtaining a copy
 ~ of this software and associated documentation files (the "Software"), to deal
 ~ in the Software without restriction, including without limitation the rights
 ~ to use, copy, modify, merge, publish, distribute, sublicense, and/or sell
 ~ copies of the Software, and to permit persons to whom the Software is
 ~ furnished to do so, subject to the following conditions:
 ~
 ~ The above copyright notice and this permission notice shall be included in
 ~ all copies or substantial portions of the Software.
 ~
 ~ THE SOFTWARE IS PROVIDED "AS IS", WITHOUT WARRANTY OF ANY KIND, EXPRESS OR
 ~ IMPLIED, INCLUDING BUT NOT LIMITED TO THE WARRANTIES OF MERCHANTABILITY,
 ~ FITNESS FOR A PARTICULAR PURPOSE AND NONINFRINGEMENT. IN NO EVENT SHALL THE
 ~ AUTHORS OR COPYRIGHT HOLDERS BE LIABLE FOR ANY CLAIM, DAMAGES OR OTHER
 ~ LIABILITY, WHETHER IN AN ACTION OF CONTRACT, TORT OR OTHERWISE, ARISING FROM,
 ~ OUT OF OR IN CONNECTION WITH THE SOFTWARE OR THE USE OR OTHER DEALINGS IN
 ~ THE SOFTWARE.
 -->

<project xmlns="http://maven.apache.org/POM/4.0.0" xmlns:xsi="http://www.w3.org/2001/XMLSchema-instance" xsi:schemaLocation="http://maven.apache.org/POM/4.0.0 http://maven.apache.org/maven-v4_0_0.xsd">
  <modelVersion>4.0.0</modelVersion>

  <parent>
    <groupId>org.jenkins-ci.plugins</groupId>
    <artifactId>plugin</artifactId>
    <version>2.19</version>
    <relativePath />
  </parent>

  <artifactId>branch-api</artifactId>
  <version>2.0.0-SNAPSHOT</version>
  <packaging>hpi</packaging>

  <name>Branch API Plugin</name>
  <description>
    This plugin provides an API for multiple branch based projects.
  </description>
  <url>http://wiki.jenkins-ci.org/display/JENKINS/Branch+API+Plugin</url>
  <licenses>
    <license>
      <name>The MIT license</name>
      <url>https://opensource.org/licenses/MIT</url>
      <distribution>repo</distribution>
    </license>
  </licenses>

  <developers>
    <developer>
      <id>stephenconnolly</id>
      <name>Stephen Connolly</name>
    </developer>
  </developers>

  <scm>
    <connection>scm:git:git://github.com/jenkinsci/${project.artifactId}-plugin.git</connection>
    <developerConnection>scm:git:git@github.com:jenkinsci/${project.artifactId}-plugin.git</developerConnection>
    <url>http://github.com/jenkinsci/${project.artifactId}-plugin</url>
    <tag>HEAD</tag>
  </scm>

  <properties>
    <jenkins.version>1.642.3</jenkins.version>
<<<<<<< HEAD
    <scm-api.version>2.0.1-20170105.115402-8</scm-api.version>
=======
    <scm-api.version>2.0.1-SNAPSHOT</scm-api.version>
>>>>>>> d014199d
  </properties>

  <repositories>
    <repository>
      <id>repo.jenkins-ci.org</id>
      <url>https://repo.jenkins-ci.org/public/</url>
    </repository>
  </repositories>

  <pluginRepositories>
    <pluginRepository>
      <id>repo.jenkins-ci.org</id>
      <url>https://repo.jenkins-ci.org/public/</url>
    </pluginRepository>
  </pluginRepositories>

  <dependencies>
    <!-- plugin dependencies -->
    <dependency>
      <groupId>org.jenkins-ci.plugins</groupId>
      <artifactId>scm-api</artifactId>
      <version>${scm-api.version}</version>
    </dependency>
    <dependency>
      <groupId>org.jenkins-ci.plugins</groupId>
      <artifactId>cloudbees-folder</artifactId>
      <version>5.15</version>
    </dependency>
    <dependency>
      <groupId>org.jenkins-ci.plugins</groupId>
      <artifactId>structs</artifactId>
      <version>1.4</version>
    </dependency>
    <!-- jenkins dependencies -->
    <!-- test dependencies -->
    <dependency>
      <groupId>org.mockito</groupId>
      <artifactId>mockito-core</artifactId>
      <version>1.8.5</version>
      <scope>test</scope>
      <exclusions>
        <exclusion>
          <groupId>org.hamcrest</groupId>
          <artifactId>hamcrest-core</artifactId>
        </exclusion>
      </exclusions>
    </dependency>
    <dependency>
      <groupId>org.jenkins-ci.plugins</groupId>
      <artifactId>scm-api</artifactId>
      <version>${scm-api.version}</version>
      <classifier>tests</classifier>
      <scope>test</scope>
    </dependency>
    <dependency>
      <groupId>org.jenkins-ci.plugins</groupId>
      <artifactId>credentials</artifactId>
      <version>2.1.0</version>
      <scope>test</scope>
    </dependency>
    <dependency>
      <groupId>org.jenkins-ci.plugins</groupId>
      <artifactId>git</artifactId>
      <version>2.4.4</version>
      <scope>test</scope>
      <exclusions>
        <exclusion>
          <groupId>org.apache.httpcomponents</groupId>
          <artifactId>httpcore</artifactId>
        </exclusion>
        <exclusion>
          <groupId>org.apache.httpcomponents</groupId>
          <artifactId>httpclient</artifactId>
        </exclusion>
      </exclusions>
    </dependency>
    <dependency>
      <groupId>org.jenkins-ci.plugins</groupId>
      <artifactId>subversion</artifactId>
      <version>2.5</version>
      <scope>test</scope>
    </dependency>
    <dependency> <!-- TODO for GitSampleRepoRule; should this be pushed up into scm-api, or git, or jenkins-test-harness? -->
      <groupId>org.jenkins-ci.plugins.workflow</groupId>
      <artifactId>workflow-scm-step</artifactId>
      <version>2.0</version>
      <classifier>tests</classifier>
      <scope>test</scope>
    </dependency>
  </dependencies>

  <build>
    <plugins>
      <plugin>
        <groupId>org.jenkins-ci.tools</groupId>
        <artifactId>maven-hpi-plugin</artifactId>
        <configuration>
          <compatibleSinceVersion>2.0</compatibleSinceVersion>
        </configuration>
      </plugin>
    </plugins>
  </build>

</project><|MERGE_RESOLUTION|>--- conflicted
+++ resolved
@@ -66,11 +66,7 @@
 
   <properties>
     <jenkins.version>1.642.3</jenkins.version>
-<<<<<<< HEAD
-    <scm-api.version>2.0.1-20170105.115402-8</scm-api.version>
-=======
     <scm-api.version>2.0.1-SNAPSHOT</scm-api.version>
->>>>>>> d014199d
   </properties>
 
   <repositories>
