--- conflicted
+++ resolved
@@ -74,11 +74,7 @@
      * @return initial value.
      */
     private static Map<String, Long> createDurations() {
-<<<<<<< HEAD
-        Map<String, Long> result = new LinkedHashMap<String, Long>();
-=======
         Map<String, Long> result = new LinkedHashMap<>();
->>>>>>> e6e26f67
         result.put("hour", TimeUnit.HOURS.toMillis(1));
         result.put("day", TimeUnit.DAYS.toMillis(1));
         result.put("week", TimeUnit.DAYS.toMillis(7));
